package controller

import (
	"fmt"
	"strings"

	"github.com/aws/aws-sdk-go/aws"
	"github.com/aws/aws-sdk-go/aws/session"
	"github.com/aws/aws-sdk-go/service/ec2"
	"github.com/aws/aws-sdk-go/service/elbv2"
	"github.com/golang/glog"
	"github.com/prometheus/client_golang/prometheus"
)

// ELBV2 is our extension to AWS's elbv2.ELBV2
type ELBV2 struct {
	*elbv2.ELBV2
	// using an ec2 client to resolve which VPC a subnet
	// belongs to
	*ec2.EC2
	// LB created; otherwise nil
	*elbv2.LoadBalancer

	cfg *ELBV2Configuration
}

type ELBV2Configuration struct {
	subnets        []*string
	scheme         *string
	securityGroups []*string
	tags           []*elbv2.Tag
}

const (
	securityGroupsKey = "ingress.ticketmaster.com/security-groups"
	subnetsKey        = "ingress.ticketmaster.com/subnets"
	schemeKey         = "ingress.ticketmaster.com/scheme"
	tagsKey           = "ingress.ticketmaster.com/tags"
)

func newELBV2(awsconfig *aws.Config) *ELBV2 {
	session, err := session.NewSession(awsconfig)
	if err != nil {
		AWSErrorCount.With(prometheus.Labels{"service": "ELBV2"}).Add(float64(1))
		glog.Errorf("Failed to create AWS session. Error: %s.", err.Error())
		return nil
	}

	// Temporary for tests
	// TODO: Auto-resolve
	region := "us-east-1"
	session.Config.Region = &region

	elbv2 := ELBV2{
		elbv2.New(session),
		ec2.New(session),
		nil,
		nil,
	}
	return &elbv2
}

// Handles ALB change events to determine whether the ALB must be created, deleted, or altered.
// TODO: Implement alter and deletion logic
func (elb *ELBV2) alterALB(a *albIngress) error {
<<<<<<< HEAD
	// this should automatically be resolved up stack
	// TODO: Remove once resolving correctly
	a.clusterName = "TEMPCLUSTERNAME"

	// Verify subnet and ingress scheme keys are present before starting ALB creation.
	if a.annotations[subnet1Key] == "" || a.annotations[subnet2Key] == "" || a.annotations[ingSchemeKey] == "" {
		return errors.New(`Necessary annotations missing. Must include ticketmaster.com/ingress.subnet.1,
ticketmaster.com/ingress.subnet.2, and ticketmaster.com/ingress.scheme`)
	}

	exists, err := elb.albExists(a)
	if err != nil {
		return err
	}

	if exists {
		elb.modifyALB(a)
	} else {
		err := elb.createALB(a)
		if err != nil {
			return err
		}
	}

	return nil
}

// Modifies the attributes of an existing ALB.
func (elb *ELBV2) modifyALB(a *albIngress) error {

	attr := []*elbv2.LoadBalancerAttribute{}
	if *elb.LoadBalancer.Scheme != a.annotations[ingSchemeKey] {
		attr = append(attr, &elbv2.LoadBalancerAttribute{
			Key: aws.String("scheme"),
			Value: aws.String(a.annotations[ingSchemeKey]),
		})
	}

	params := &elbv2.ModifyLoadBalancerAttributesInput{
		LoadBalancerArn: elb.LoadBalancer.LoadBalancerArn,
		Attributes: attr,
	}

	// Debug logger to introspect CreateLoadBalancer request
	glog.Infof("Modify LB request sent:\n%s", params)
	_, err := elb.ELBV2.ModifyLoadBalancerAttributes(params)
=======

	err := elb.configureFromAnnotations(a.annotations)
	if err != nil {
		return err
	}

	err = elb.createALB(a)
>>>>>>> 58ff968c
	if err != nil {
		return err
	}

	return nil
}

// Starts the process of creating a new ALB. If successful, this will create a TargetGroup (TG), register targets in
// the TG, create a ALB, and create a Listener that maps the ALB to the TG in AWS.
func (elb *ELBV2) createALB(a *albIngress) error {
<<<<<<< HEAD
	albName := getALBName(a)
=======
	albName := fmt.Sprintf("%s-%s", a.clusterName, a.serviceName)

>>>>>>> 58ff968c
	tGroupResp, err := elb.createTargetGroup(a, &albName)
	if err != nil {
		return err
	}
	err = elb.registerTargets(a, tGroupResp)
	if err != nil {
		return err
	}

	albParams := &elbv2.CreateLoadBalancerInput{
		Name:    &albName,
		Subnets: elb.cfg.subnets,
		Scheme:  elb.cfg.scheme,
		// Tags:           elb.cfg.tags,
		SecurityGroups: elb.cfg.securityGroups,
	}

	// Debug logger to introspect CreateLoadBalancer request
	glog.Infof("Create LB request sent:\n%s", albParams)
	resp, err := elb.CreateLoadBalancer(albParams)

	if err != nil {
		return err
	}
	elb.LoadBalancer = resp.LoadBalancers[0]
	_, err = elb.createListener(a, tGroupResp)
	if err != nil {
		AWSErrorCount.With(prometheus.Labels{"service": "ELBV2"}).Add(float64(1))
		return err
	}

	glog.Infof("ALB %s finished creation", *elb.LoadBalancerName)
	return nil
}

// Creates a new TargetGroup in AWS.
func (elb *ELBV2) createTargetGroup(a *albIngress, albName *string) (*elbv2.CreateTargetGroupOutput, error) {
	descRequest := &ec2.DescribeSubnetsInput{SubnetIds: elb.cfg.subnets}
	subnetInfo, err := elb.EC2.DescribeSubnets(descRequest)
	if err != nil {
		AWSErrorCount.With(prometheus.Labels{"service": "ELBV2"}).Add(float64(1))
		return nil, err
	}

	vpcID := subnetInfo.Subnets[0].VpcId
	// Target group in VPC for which ALB will route to
	targetParams := &elbv2.CreateTargetGroupInput{
		Name:     albName,
		Port:     aws.Int64(int64(a.nodePort)),
		Protocol: aws.String("HTTP"),
		VpcId:    vpcID,
	}

	// Debug logger to introspect CreateTargetGroup request
	glog.Infof("Create LB request sent:\n%s", targetParams)
	tGroupResp, err := elb.CreateTargetGroup(targetParams)
	if err != nil {
		return nil, err
	}

	return tGroupResp, err
}

// Registers Targets (ec2 instances) to a pre-existing TargetGroup in AWS
func (elb *ELBV2) registerTargets(a *albIngress, tGroupResp *elbv2.CreateTargetGroupOutput) error {
	descRequest := &ec2.DescribeSubnetsInput{SubnetIds: elb.cfg.subnets}
	subnetInfo, err := elb.EC2.DescribeSubnets(descRequest)
	// ugly hack to get all instanceIds for a VPC;
	// we'll eventually go through k8s api
	// TODO: Remove all this in favor of introspecting instanceIds from
	//       albIngress struct
	ec2InstanceFilter := &ec2.Filter{
		Name:   aws.String("vpc-id"),
		Values: []*string{subnetInfo.Subnets[0].VpcId},
	}
	descInstParams := &ec2.DescribeInstancesInput{
		Filters: []*ec2.Filter{ec2InstanceFilter},
	}
	instances, err := elb.EC2.DescribeInstances(descInstParams)

	// Instance registration for target group
	targets := []*elbv2.TargetDescription{}
	for _, reservation := range instances.Reservations {
		for _, instance := range reservation.Instances {
			targets = append(targets, &elbv2.TargetDescription{Id: instance.InstanceId, Port: aws.Int64(int64(a.nodePort))})
		}
	}

	// for Kraig
	targets = []*elbv2.TargetDescription{}
	for _, target := range a.nodeIds {
		targets = append(targets, &elbv2.TargetDescription{Id: aws.String(target), Port: aws.Int64(int64(a.nodePort))})
	}

	registerParams := &elbv2.RegisterTargetsInput{
		TargetGroupArn: tGroupResp.TargetGroups[0].TargetGroupArn,
		Targets:        targets,
	}
	// Debug logger to introspect RegisterTargets request
	glog.Infof("Create LB request sent:\n%s", registerParams)
	_, err = elb.RegisterTargets(registerParams)
	if err != nil {
		AWSErrorCount.With(prometheus.Labels{"service": "ELBV2"}).Add(float64(1))
		return err
	}

	return nil
}

// Adds a Listener to an existing ALB in AWS. This Listener maps the ALB to an existing TargetGroup.
func (elb *ELBV2) createListener(a *albIngress, tGroupResp *elbv2.CreateTargetGroupOutput) (*elbv2.CreateListenerOutput, error) {
	listenerParams := &elbv2.CreateListenerInput{
		LoadBalancerArn: elb.LoadBalancer.LoadBalancerArn,
		Protocol:        aws.String("HTTP"),
		Port:            aws.Int64(80),
		DefaultActions: []*elbv2.Action{
			{
				Type:           aws.String("forward"),
				TargetGroupArn: tGroupResp.TargetGroups[0].TargetGroupArn,
			},
		},
	}

	// Debug logger to introspect CreateListener request
	glog.Infof("Create LB request sent:\n%s", listenerParams)
	listenerResponse, err := elb.CreateListener(listenerParams)
	if err != nil {
		return nil, err
	}
	return listenerResponse, nil
}

<<<<<<< HEAD
// Check if an ALB, based on its Name, pre-exists in AWS. Returns true is the ALB exists, returns false if it doesn't
func (elb *ELBV2) albExists(a *albIngress) (bool, error) {
	params := &elbv2.DescribeLoadBalancersInput{
		Names: []*string{aws.String(getALBName(a))},
	}
	resp, err := elb.ELBV2.DescribeLoadBalancers(params)
	if err != nil {
		return false, err
	}
	if len(resp.LoadBalancers) > 0 {
		// Store existing ALB for later reference
		elb.LoadBalancer = resp.LoadBalancers[0]
		// ALB *does* exist
		return true, nil
	}
	// ALB does *not* exist
	return false, nil
}

// Returns the ALBs name; maintains consistency amongst areas of code that much resolve this.
func getALBName(a *albIngress) string {
	albName := fmt.Sprintf("%s-%s", a.clusterName, a.serviceName)
	return albName
=======
func (elb *ELBV2) configureFromAnnotations(annotations map[string]string) error {
	// Verify subnet and ingress scheme keys are present before starting ALB creation.
	switch {
	case annotations[subnetsKey] == "":
		return fmt.Errorf(`Necessary annotations missing. Must include %s`, subnetsKey)
	case annotations[schemeKey] == "":
		return fmt.Errorf(`Necessary annotations missing. Must include %s`, schemeKey)
	}

	cfg := &ELBV2Configuration{
		subnets:        stringToAwsSlice(annotations[subnetsKey]),
		scheme:         aws.String(annotations[schemeKey]),
		securityGroups: stringToAwsSlice(annotations[securityGroupsKey]),
		// tags:           stringToAwsSlice(annotations[tagsKey]),
	}

	elb.cfg = cfg
	return nil
}

func stringToAwsSlice(s string) (out []*string) {
	parts := strings.Split(s, ",")
	for _, part := range parts {
		out = append(out, aws.String(strings.TrimSpace(part)))
	}
	return out
>>>>>>> 58ff968c
}<|MERGE_RESOLUTION|>--- conflicted
+++ resolved
@@ -35,11 +35,11 @@
 	securityGroupsKey = "ingress.ticketmaster.com/security-groups"
 	subnetsKey        = "ingress.ticketmaster.com/subnets"
 	schemeKey         = "ingress.ticketmaster.com/scheme"
-	tagsKey           = "ingress.ticketmaster.com/tags"
+	//tagsKey           = "ingress.ticketmaster.com/tags"
 )
 
 func newELBV2(awsconfig *aws.Config) *ELBV2 {
-	session, err := session.NewSession(awsconfig)
+	awsSession, err := session.NewSession(awsconfig)
 	if err != nil {
 		AWSErrorCount.With(prometheus.Labels{"service": "ELBV2"}).Add(float64(1))
 		glog.Errorf("Failed to create AWS session. Error: %s.", err.Error())
@@ -49,29 +49,24 @@
 	// Temporary for tests
 	// TODO: Auto-resolve
 	region := "us-east-1"
-	session.Config.Region = &region
-
-	elbv2 := ELBV2{
-		elbv2.New(session),
-		ec2.New(session),
+	awsSession.Config.Region = &region
+
+	elbClient := ELBV2{
+		elbv2.New(awsSession),
+		ec2.New(awsSession),
 		nil,
 		nil,
 	}
-	return &elbv2
+	return &elbClient
 }
 
 // Handles ALB change events to determine whether the ALB must be created, deleted, or altered.
 // TODO: Implement alter and deletion logic
 func (elb *ELBV2) alterALB(a *albIngress) error {
-<<<<<<< HEAD
-	// this should automatically be resolved up stack
-	// TODO: Remove once resolving correctly
-	a.clusterName = "TEMPCLUSTERNAME"
-
-	// Verify subnet and ingress scheme keys are present before starting ALB creation.
-	if a.annotations[subnet1Key] == "" || a.annotations[subnet2Key] == "" || a.annotations[ingSchemeKey] == "" {
-		return errors.New(`Necessary annotations missing. Must include ticketmaster.com/ingress.subnet.1,
-ticketmaster.com/ingress.subnet.2, and ticketmaster.com/ingress.scheme`)
+
+	err := elb.configureFromAnnotations(a.annotations)
+	if err != nil {
+		return err
 	}
 
 	exists, err := elb.albExists(a)
@@ -95,30 +90,21 @@
 func (elb *ELBV2) modifyALB(a *albIngress) error {
 
 	attr := []*elbv2.LoadBalancerAttribute{}
-	if *elb.LoadBalancer.Scheme != a.annotations[ingSchemeKey] {
+	if *elb.LoadBalancer.Scheme != *elb.cfg.scheme {
 		attr = append(attr, &elbv2.LoadBalancerAttribute{
-			Key: aws.String("scheme"),
-			Value: aws.String(a.annotations[ingSchemeKey]),
+			Key:   aws.String("scheme"),
+			Value: elb.cfg.scheme,
 		})
 	}
 
 	params := &elbv2.ModifyLoadBalancerAttributesInput{
 		LoadBalancerArn: elb.LoadBalancer.LoadBalancerArn,
-		Attributes: attr,
+		Attributes:      attr,
 	}
 
 	// Debug logger to introspect CreateLoadBalancer request
 	glog.Infof("Modify LB request sent:\n%s", params)
 	_, err := elb.ELBV2.ModifyLoadBalancerAttributes(params)
-=======
-
-	err := elb.configureFromAnnotations(a.annotations)
-	if err != nil {
-		return err
-	}
-
-	err = elb.createALB(a)
->>>>>>> 58ff968c
 	if err != nil {
 		return err
 	}
@@ -129,12 +115,7 @@
 // Starts the process of creating a new ALB. If successful, this will create a TargetGroup (TG), register targets in
 // the TG, create a ALB, and create a Listener that maps the ALB to the TG in AWS.
 func (elb *ELBV2) createALB(a *albIngress) error {
-<<<<<<< HEAD
 	albName := getALBName(a)
-=======
-	albName := fmt.Sprintf("%s-%s", a.clusterName, a.serviceName)
-
->>>>>>> 58ff968c
 	tGroupResp, err := elb.createTargetGroup(a, &albName)
 	if err != nil {
 		return err
@@ -267,7 +248,6 @@
 	return listenerResponse, nil
 }
 
-<<<<<<< HEAD
 // Check if an ALB, based on its Name, pre-exists in AWS. Returns true is the ALB exists, returns false if it doesn't
 func (elb *ELBV2) albExists(a *albIngress) (bool, error) {
 	params := &elbv2.DescribeLoadBalancersInput{
@@ -291,7 +271,8 @@
 func getALBName(a *albIngress) string {
 	albName := fmt.Sprintf("%s-%s", a.clusterName, a.serviceName)
 	return albName
-=======
+}
+
 func (elb *ELBV2) configureFromAnnotations(annotations map[string]string) error {
 	// Verify subnet and ingress scheme keys are present before starting ALB creation.
 	switch {
@@ -305,7 +286,7 @@
 		subnets:        stringToAwsSlice(annotations[subnetsKey]),
 		scheme:         aws.String(annotations[schemeKey]),
 		securityGroups: stringToAwsSlice(annotations[securityGroupsKey]),
-		// tags:           stringToAwsSlice(annotations[tagsKey]),
+		//tags:           stringToAwsSlice(annotations[tagsKey]),
 	}
 
 	elb.cfg = cfg
@@ -318,5 +299,4 @@
 		out = append(out, aws.String(strings.TrimSpace(part)))
 	}
 	return out
->>>>>>> 58ff968c
 }